--- conflicted
+++ resolved
@@ -1047,16 +1047,7 @@
 	log  *caddy.CustomLog
 }
 
-<<<<<<< HEAD
 // sbAddrAssociation is a mapping from a list of
-=======
-type namedCustomLog struct {
-	name string
-	log  *caddy.CustomLog
-}
-
-// sbAddrAssocation is a mapping from a list of
->>>>>>> b8cba626
 // addresses to a list of server blocks that are
 // served on those addresses.
 type sbAddrAssociation struct {
